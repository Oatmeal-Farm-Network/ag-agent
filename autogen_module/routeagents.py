--- conflicted
+++ resolved
@@ -130,8 +130,7 @@
             print("specialist_names_list", specialist_names_list)
             
             # Validate the specialist name
-<<<<<<< HEAD
-            valid_specialists =[
+            valid_specialists = [
                 "SoilScienceSpecialist",
                 "PlantNutritionExpert",
                 "WeatherSpecialist",
@@ -139,9 +138,6 @@
                 "UserDataAgent",
                 "DefaultAgent"
             ]
-=======
-            valid_specialists =["SoilScienceSpecialist", "PlantNutritionExpert", "WeatherSpecialist", "LivestockBreedSpecialist", "UserDataAgent", "DefaultAgent"]
->>>>>>> d6f565ea
 
             valid_selected = [name for name in specialist_names_list if name in valid_specialists]
 
